--- conflicted
+++ resolved
@@ -92,33 +92,19 @@
 	pipelineHandler := pipeline.NewHandler(logger, clientFactory, pipelineTemplate)
 
 	handlers := map[string]http.Handler{
-<<<<<<< HEAD
 		web.Index:                 authredirect.Handler{index.NewHandler(logger, clientFactory, pipelineHandler, indexTemplate)},
 		web.Pipeline:              authredirect.Handler{pipelineHandler},
 		web.Public:                CacheNearlyForever(http.FileServer(publicFS)),
 		web.GetJob:                authredirect.Handler{getjob.NewHandler(logger, clientFactory, jobTemplate)},
 		web.GetResource:           authredirect.Handler{getresource.NewHandler(logger, clientFactory, resourceTemplate)},
-		web.GetBuild:              authredirect.Handler{getbuild.NewHandler(logger, clientFactory, buildTemplate, oldBuildTemplate)},
+		web.GetBuild:              authredirect.Handler{getbuild.NewHandler(logger, clientFactory, buildTemplate)},
 		web.GetBuilds:             authredirect.Handler{getbuilds.NewHandler(logger, clientFactory, buildsTemplate)},
-		web.GetJoblessBuild:       authredirect.Handler{getjoblessbuild.NewHandler(logger, clientFactory, joblessBuildTemplate, oldJoblessBuildTemplate)},
+		web.GetJoblessBuild:       authredirect.Handler{getjoblessbuild.NewHandler(logger, clientFactory, joblessBuildTemplate)},
 		web.TriggerBuild:          authredirect.Handler{triggerbuild.NewHandler(logger, clientFactory)},
+		web.TeamLogIn:             login.NewHandler(logger, clientFactory, logInTemplate),
 		web.LogIn:                 login.NewHandler(logger, clientFactory, logInTemplate),
-		web.TeamLogIn:             login.NewHandler(logger, clientFactory, logInTemplate),
 		web.GetBasicAuthLogIn:     basicauth.NewGetBasicAuthHandler(logger, basicAuthTemplate),
 		web.ProcessBasicAuthLogIn: basicauth.NewProcessBasicAuthHandler(logger, clientFactory),
-=======
-		web.Index:           authredirect.Handler{index.NewHandler(logger, clientFactory, pipelineHandler, indexTemplate)},
-		web.Pipeline:        authredirect.Handler{pipelineHandler},
-		web.Public:          CacheNearlyForever(http.FileServer(publicFS)),
-		web.GetJob:          authredirect.Handler{getjob.NewHandler(logger, clientFactory, jobTemplate)},
-		web.GetResource:     authredirect.Handler{getresource.NewHandler(logger, clientFactory, resourceTemplate)},
-		web.GetBuild:        authredirect.Handler{getbuild.NewHandler(logger, clientFactory, buildTemplate)},
-		web.GetBuilds:       authredirect.Handler{getbuilds.NewHandler(logger, clientFactory, buildsTemplate)},
-		web.GetJoblessBuild: authredirect.Handler{getjoblessbuild.NewHandler(logger, clientFactory, joblessBuildTemplate)},
-		web.TriggerBuild:    authredirect.Handler{triggerbuild.NewHandler(logger, clientFactory)},
-		web.LogIn:           login.NewHandler(logger, clientFactory, logInTemplate),
-		web.BasicAuth:       login.NewBasicAuthHandler(logger),
->>>>>>> 5ce9446d
 	}
 
 	handler, err := rata.NewRouter(web.Routes, wrapper.Wrap(handlers))
