module Resource exposing
    ( Flags
    , changeToResource
    , init
    , subscriptions
    , update
    , updateWithMessage
    , view
    , viewPinButton
    , viewVersionBody
    , viewVersionHeader
    )

import BoolTransitionable
import Colors
import Concourse
import Concourse.BuildStatus
import Concourse.Pagination
    exposing
        ( Page
        , Paginated
        , Pagination
        , chevron
        , chevronContainer
        , equal
        )
import Css
import Date exposing (Date)
import Date.Format
import Dict
import DictView
import Duration exposing (Duration)
import Erl
import Html.Attributes
import Html.Styled as Html exposing (Html)
import Html.Styled.Attributes
    exposing
        ( attribute
        , class
        , css
        , href
        , id
        , style
        , title
        )
import Html.Styled.Events
    exposing
        ( onClick
        , onMouseEnter
        , onMouseLeave
        , onMouseOut
        , onMouseOver
        )
import Http
import List.Extra
import Maybe.Extra as ME
import NewTopBar.Styles as Styles
import Pinned
    exposing
        ( ResourcePinState(..)
        , VersionPinState(..)
        )
import QueryString
import Resource.Effects as Effects exposing (Effect(..))
import Resource.Models as Models exposing (Model)
import Resource.Msgs exposing (Msg(..))
import Resource.Styles
import Routes
import Spinner
import StrictEvents
import Time exposing (Time)
import TopBar
import UpdateMsg exposing (UpdateMsg)
<<<<<<< HEAD


type alias Ports =
    { title : String -> Cmd Msg
    }


type PageError
    = Empty
    | NotFound


type VersionToggleAction
    = Enable
    | Disable


type alias Model =
    { ports : Ports
    , pageStatus : Result PageError ()
    , teamName : String
    , pipelineName : String
    , name : String
    , failingToCheck : Bool
    , checkError : String
    , checkSetupError : String
    , lastChecked : Maybe Date
    , pinnedVersion : ResourcePinState Concourse.Version Int
    , now : Maybe Time.Time
    , resourceIdentifier : Concourse.ResourceIdentifier
    , currentPage : Maybe Page
    , hovered : Hoverable
    , versions : Paginated Version
    , csrfToken : String
    , showPinBarTooltip : Bool
    , pinIconHover : Bool
    , pinComment : Maybe String
    }


type alias Version =
    { id : Int
    , version : Concourse.Version
    , metadata : Concourse.Metadata
    , enabled : BoolTransitionable.BoolTransitionable
    , expanded : Bool
    , inputTo : List Concourse.Build
    , outputOf : List Concourse.Build
    , showTooltip : Bool
    }


type Hoverable
    = PreviousPage
    | NextPage
    | None


type Msg
    = Noop
    | AutoupdateTimerTicked Time
    | ResourceFetched (Result Http.Error Concourse.Resource)
    | VersionedResourcesFetched (Maybe Page) (Result Http.Error (Paginated Concourse.VersionedResource))
    | LoadPage Page
    | ClockTick Time.Time
    | ExpandVersionedResource Int
    | InputToFetched Int (Result Http.Error (List Concourse.Build))
    | OutputOfFetched Int (Result Http.Error (List Concourse.Build))
    | NavTo String
    | TogglePinBarTooltip
    | ToggleVersionTooltip
    | PinVersion Int
    | UnpinVersion
    | VersionPinned (Result Http.Error ())
    | VersionUnpinned (Result Http.Error ())
    | ToggleVersion VersionToggleAction Int
    | VersionToggled VersionToggleAction Int (Result Http.Error ())
    | PinIconHover Bool
    | Hover Hoverable
=======
import UserState exposing (UserState(..))
>>>>>>> 1dc23e7b


type alias Flags =
    { teamName : String
    , pipelineName : String
    , resourceName : String
    , paging : Maybe Concourse.Pagination.Page
    , csrfToken : String
    }


init : Flags -> ( Model, List Effect )
init flags =
    let
        ( model, effect ) =
            changeToResource flags
                { resourceIdentifier =
                    { teamName = flags.teamName
                    , pipelineName = flags.pipelineName
                    , resourceName = flags.resourceName
                    }
                , pageStatus = Err Models.Empty
                , teamName = flags.teamName
                , pipelineName = flags.pipelineName
                , name = flags.resourceName
                , checkStatus = Models.CheckingSuccessfully
                , checkError = ""
                , checkSetupError = ""
                , hovered = Models.None
                , lastChecked = Nothing
                , pinnedVersion = NotPinned
                , currentPage = Nothing
                , versions =
                    { content = []
                    , pagination =
                        { previousPage = Nothing
                        , nextPage = Nothing
                        }
                    }
                , now = Nothing
                , csrfToken = flags.csrfToken
                , showPinBarTooltip = False
                , pinIconHover = False
<<<<<<< HEAD
                , pinComment = Nothing
=======
                , route =
                    { logical =
                        Routes.Resource
                            flags.teamName
                            flags.pipelineName
                            flags.resourceName
                    , queries = QueryString.empty
                    , page = Nothing
                    , hash = ""
                    }
                , pipeline = Nothing
                , userState = UserStateUnknown
                , userMenuVisible = False
                , pinnedResources = []
                , showPinIconDropDown = False
>>>>>>> 1dc23e7b
                }
    in
    ( model
    , [ FetchResource model.resourceIdentifier
      , DoTopBarUpdate (TopBar.FetchUser 0) model
      , effect
      ]
    )


changeToResource : Flags -> Model -> ( Model, Effect )
changeToResource flags model =
    ( { model
        | currentPage = flags.paging
        , versions =
            { content = []
            , pagination =
                { previousPage = Nothing
                , nextPage = Nothing
                }
            }
      }
    , FetchVersionedResources model.resourceIdentifier flags.paging
    )


updateWithMessage : Msg -> Model -> ( Model, Cmd Msg, Maybe UpdateMsg )
updateWithMessage message model =
    let
        ( mdl, effects ) =
            update message model

        cmd =
            Cmd.batch <| List.map Effects.runEffect effects
    in
    if mdl.pageStatus == Err Models.NotFound then
        ( mdl, cmd, Just UpdateMsg.NotFound )

    else
        ( mdl, cmd, Nothing )


updatePinnedVersion : Concourse.Resource -> Model -> Model
updatePinnedVersion resource model =
    case ( resource.pinnedVersion, resource.pinnedInConfig ) of
        ( Nothing, _ ) ->
            case model.pinnedVersion of
                PinningTo _ ->
                    model

                _ ->
                    { model | pinnedVersion = NotPinned }

        ( Just v, True ) ->
            { model | pinnedVersion = PinnedStaticallyTo v }

        ( Just newVersion, False ) ->
            case model.pinnedVersion of
                UnpinningFrom _ ->
                    { model | pinnedVersion = UnpinningFrom newVersion }

                _ ->
                    { model | pinnedVersion = PinnedDynamicallyTo newVersion }


hasPinnedVersion : Model -> Concourse.Version -> Bool
hasPinnedVersion model v =
    case model.pinnedVersion of
        PinnedStaticallyTo pv ->
            v == pv

        PinnedDynamicallyTo pv ->
            v == pv

        UnpinningFrom pv ->
            v == pv

        _ ->
            False


update : Msg -> Model -> ( Model, List Effect )
update action model =
    case action of
        Noop ->
            ( model, [] )

        AutoupdateTimerTicked timestamp ->
            ( model
            , [ FetchResource model.resourceIdentifier
              , FetchVersionedResources model.resourceIdentifier model.currentPage
              ]
                ++ updateExpandedProperties model
            )

        ResourceFetched (Ok resource) ->
            ( { model
                | pageStatus = Ok ()
                , teamName = resource.teamName
                , pipelineName = resource.pipelineName
                , name = resource.name
                , checkStatus =
                    if resource.failingToCheck then
                        Models.FailingToCheck

                    else
                        Models.CheckingSuccessfully
                , checkError = resource.checkError
                , checkSetupError = resource.checkSetupError
                , lastChecked = resource.lastChecked
                , pinComment = resource.pinComment
              }
                |> updatePinnedVersion resource
            , [ SetTitle <| resource.name ++ " - " ]
            )

        ResourceFetched (Err err) ->
            case Debug.log "failed to fetch resource" err of
                Http.BadStatus { status } ->
                    if status.code == 401 then
                        ( model, [ RedirectToLogin ] )

                    else if status.code == 404 then
                        ( { model | pageStatus = Err Models.NotFound }, [] )

                    else
                        ( model, [] )

                _ ->
                    ( model, [] )

        VersionedResourcesFetched requestedPage (Ok paginated) ->
            let
                fetchedPage =
                    permalink paginated.content

                versions =
                    { pagination = paginated.pagination
                    , content =
                        paginated.content
                            |> List.map
                                (\vr ->
                                    let
                                        existingVersion : Maybe Models.Version
                                        existingVersion =
                                            model.versions.content
                                                |> List.Extra.find (\v -> v.id == vr.id)

                                        enabledStateAccordingToServer : BoolTransitionable.BoolTransitionable
                                        enabledStateAccordingToServer =
                                            if vr.enabled then
                                                BoolTransitionable.True

                                            else
                                                BoolTransitionable.False
                                    in
                                    case existingVersion of
                                        Just ev ->
                                            { ev
                                                | enabled =
                                                    if ev.enabled == BoolTransitionable.Changing then
                                                        BoolTransitionable.Changing

                                                    else
                                                        enabledStateAccordingToServer
                                            }

                                        Nothing ->
                                            { id = vr.id
                                            , version = vr.version
                                            , metadata = vr.metadata
                                            , enabled = enabledStateAccordingToServer
                                            , expanded = False
                                            , inputTo = []
                                            , outputOf = []
                                            , showTooltip = False
                                            }
                                )
                    }

                newModel =
                    \newPage ->
                        { model
                            | versions = versions
                            , currentPage = newPage
                        }

                chosenModelWith =
                    \requestedPageUnwrapped ->
                        case model.currentPage of
                            Nothing ->
                                newModel <| Just fetchedPage

                            Just page ->
                                if Concourse.Pagination.equal page requestedPageUnwrapped then
                                    newModel <| requestedPage

                                else
                                    model
            in
            case requestedPage of
                Nothing ->
                    ( newModel (Just fetchedPage), [] )

                Just requestedPageUnwrapped ->
                    ( chosenModelWith requestedPageUnwrapped
                    , []
                    )

        VersionedResourcesFetched _ (Err err) ->
            flip always (Debug.log "failed to fetch versioned resources" err) <|
                ( model, [] )

        LoadPage page ->
            ( { model
                | currentPage = Just page
              }
            , [ FetchVersionedResources model.resourceIdentifier <| Just page
              , NewUrl <| paginationRoute model.resourceIdentifier page
              ]
            )

        ExpandVersionedResource versionID ->
            let
                versionedResourceIdentifier =
                    { teamName = model.resourceIdentifier.teamName
                    , pipelineName = model.resourceIdentifier.pipelineName
                    , resourceName = model.resourceIdentifier.resourceName
                    , versionID = versionID
                    }

                version : Maybe Models.Version
                version =
                    model.versions.content
                        |> List.Extra.find (.id >> (==) versionID)

                newExpandedState : Bool
                newExpandedState =
                    case version of
                        Just v ->
                            not v.expanded

                        Nothing ->
                            False
            in
            ( updateVersion versionID (\v -> { v | expanded = newExpandedState }) model
            , if newExpandedState then
                [ FetchInputTo versionedResourceIdentifier
                , FetchOutputOf versionedResourceIdentifier
                ]

              else
                []
            )

        InputToFetched _ (Err err) ->
            case err of
                Http.BadStatus { status } ->
                    if status.code == 401 then
                        ( model, [ RedirectToLogin ] )

                    else
                        ( model, [] )

                _ ->
                    ( model, [] )

        InputToFetched versionID (Ok builds) ->
            ( updateVersion versionID (\v -> { v | inputTo = builds }) model
            , []
            )

        OutputOfFetched _ (Err err) ->
            case err of
                Http.BadStatus { status } ->
                    if status.code == 401 then
                        ( model, [ RedirectToLogin ] )

                    else
                        ( model, [] )

                _ ->
                    ( model, [] )

        ClockTick now ->
            ( { model | now = Just now }, [] )

        OutputOfFetched versionID (Ok builds) ->
            ( updateVersion versionID (\v -> { v | outputOf = builds }) model
            , []
            )

        NavTo url ->
            ( model, [ NewUrl url ] )

        TogglePinBarTooltip ->
            ( { model
                | showPinBarTooltip =
                    case model.pinnedVersion of
                        PinnedStaticallyTo _ ->
                            not model.showPinBarTooltip

                        _ ->
                            False
              }
            , []
            )

        ToggleVersionTooltip ->
            let
                pinnedVersionID : Maybe Int
                pinnedVersionID =
                    model.versions.content
                        |> List.Extra.find (.version >> hasPinnedVersion model)
                        |> Maybe.map .id

                newModel =
                    case ( model.pinnedVersion, pinnedVersionID ) of
                        ( PinnedStaticallyTo _, Just id ) ->
                            updateVersion id (\v -> { v | showTooltip = not v.showTooltip }) model

                        _ ->
                            model
            in
            ( newModel, [] )

        PinVersion versionID ->
            let
                version : Maybe Models.Version
                version =
                    model.versions.content
                        |> List.Extra.find (\v -> v.id == versionID)

                cmd : List Effect
                cmd =
                    case version of
                        Just v ->
                            [ DoPinVersion
                                { teamName = model.resourceIdentifier.teamName
                                , pipelineName = model.resourceIdentifier.pipelineName
                                , resourceName = model.resourceIdentifier.resourceName
                                , versionID = v.id
                                }
                                model.csrfToken
                            ]

                        Nothing ->
                            []

                newModel =
                    { model | pinnedVersion = Pinned.startPinningTo versionID model.pinnedVersion }
            in
            ( newModel
            , cmd
            )

        UnpinVersion ->
            let
                cmd : List Effect
                cmd =
                    [ DoUnpinVersion
                        { teamName = model.resourceIdentifier.teamName
                        , pipelineName = model.resourceIdentifier.pipelineName
                        , resourceName = model.resourceIdentifier.resourceName
                        }
                        model.csrfToken
                    ]
            in
            ( { model | pinnedVersion = Pinned.startUnpinning model.pinnedVersion }, cmd )

        VersionPinned (Ok ()) ->
            let
                newPinnedVersion =
                    Pinned.finishPinning
                        (\pinningTo ->
                            model.versions.content
                                |> List.Extra.find (\v -> v.id == pinningTo)
                                |> Maybe.map .version
                        )
                        model.pinnedVersion
            in
            ( { model | pinnedVersion = newPinnedVersion }, [] )

        VersionPinned (Err _) ->
            ( { model
                | pinnedVersion = NotPinned
              }
            , []
            )

        VersionUnpinned (Ok ()) ->
            ( { model
                | pinnedVersion = NotPinned
              }
<<<<<<< HEAD
            , fetchResource model.resourceIdentifier
=======
            , []
>>>>>>> 1dc23e7b
            )

        VersionUnpinned (Err _) ->
            ( { model
                | pinnedVersion = Pinned.quitUnpinning model.pinnedVersion
              }
            , []
            )

        ToggleVersion action versionID ->
            ( updateVersion versionID (\v -> { v | enabled = BoolTransitionable.Changing }) model
            , [ DoToggleVersion action
                    { teamName = model.resourceIdentifier.teamName
                    , pipelineName = model.resourceIdentifier.pipelineName
                    , resourceName = model.resourceIdentifier.resourceName
                    , versionID = versionID
                    }
                    model.csrfToken
              ]
            )

        VersionToggled action versionID result ->
            let
                newEnabledState : BoolTransitionable.BoolTransitionable
                newEnabledState =
                    case ( result, action ) of
                        ( Ok (), Models.Enable ) ->
                            BoolTransitionable.True

                        ( Ok (), Models.Disable ) ->
                            BoolTransitionable.False

                        ( Err _, Models.Enable ) ->
                            BoolTransitionable.False

                        ( Err _, Models.Disable ) ->
                            BoolTransitionable.True
            in
            ( updateVersion versionID (\v -> { v | enabled = newEnabledState }) model
            , []
            )

        PinIconHover state ->
            ( { model | pinIconHover = state }, [] )

        Hover hovered ->
            ( { model | hovered = hovered }, [] )

        TopBarMsg msg ->
            ( TopBar.update msg model |> Tuple.first
            , [ DoTopBarUpdate msg model ]
            )

        Check ->
            case model.userState of
                UserStateLoggedIn _ ->
                    ( { model | checkStatus = Models.CurrentlyChecking }
                    , [ DoCheck model.resourceIdentifier model.csrfToken ]
                    )

                _ ->
                    ( model, [ RedirectToLogin ] )

        Checked result ->
            case result of
                Ok () ->
                    ( { model | checkStatus = Models.CheckingSuccessfully }
                    , [ FetchResource model.resourceIdentifier
                      , FetchVersionedResources
                            model.resourceIdentifier
                            model.currentPage
                      ]
                    )

                Err err ->
                    ( { model | checkStatus = Models.FailingToCheck }
                    , case err of
                        Http.BadStatus { status } ->
                            if status.code == 401 then
                                [ RedirectToLogin ]

                            else
                                [ FetchResource model.resourceIdentifier ]

                        _ ->
                            []
                    )


updateVersion : Int -> (Models.Version -> Models.Version) -> Model -> Model
updateVersion versionID updateFunc model =
    let
        newVersionsContent : List Models.Version
        newVersionsContent =
            model.versions.content
                |> List.Extra.updateIf (.id >> (==) versionID) updateFunc

        versions : Paginated Models.Version
        versions =
            model.versions
    in
    { model | versions = { versions | content = newVersionsContent } }


permalink : List Concourse.VersionedResource -> Page
permalink versionedResources =
    case List.head versionedResources of
        Nothing ->
            { direction = Concourse.Pagination.Since 0
            , limit = 100
            }

        Just version ->
            { direction = Concourse.Pagination.From version.id
            , limit = List.length versionedResources
            }


paginationRoute : Concourse.ResourceIdentifier -> Page -> String
paginationRoute rid page =
    let
        ( param, boundary ) =
            case page.direction of
                Concourse.Pagination.Since bound ->
                    ( "since", Basics.toString bound )

                Concourse.Pagination.Until bound ->
                    ( "until", Basics.toString bound )

                Concourse.Pagination.From bound ->
                    ( "from", Basics.toString bound )

                Concourse.Pagination.To bound ->
                    ( "to", Basics.toString bound )

        parsedRoute =
            Erl.parse <|
                "/teams/"
                    ++ rid.teamName
                    ++ "/pipelines/"
                    ++ rid.pipelineName
                    ++ "/resources/"
                    ++ rid.resourceName

        newParsedRoute =
            Erl.addQuery param boundary <| Erl.addQuery "limit" (Basics.toString page.limit) parsedRoute
    in
    Erl.toString newParsedRoute


view : Model -> Html Msg
view model =
    Html.div
        [ style
            [ ( "-webkit-font-smoothing", "antialiased" )
            , ( "font-weight", "700" )
            ]
        ]
        [ Html.map TopBarMsg <| Html.fromUnstyled <| TopBar.view model
        , subpageView model
        ]


subpageView : Model -> Html Msg
subpageView model =
    if model.pageStatus == Err Models.Empty then
        Html.div [] []

    else
        let
            previousButtonEvent =
                case model.versions.pagination.previousPage of
                    Nothing ->
                        Noop

                    Just pp ->
                        LoadPage pp

            nextButtonEvent =
                case model.versions.pagination.nextPage of
                    Nothing ->
                        Noop

                    Just np ->
                        let
                            updatedPage =
                                { np
                                    | limit = 100
                                }
                        in
                        LoadPage updatedPage

            lastCheckedView =
                case ( model.now, model.lastChecked ) of
                    ( Just now, Just date ) ->
                        viewLastChecked now date

                    ( _, _ ) ->
                        Html.text ""

            headerHeight =
                60
        in
        Html.div []
            [ Html.div
                [ css
                    [ Css.height <| Css.px headerHeight
                    , Css.position Css.fixed
                    , Css.top <| Css.px Styles.pageHeaderHeight
                    , Css.displayFlex
                    , Css.alignItems Css.stretch
                    , Css.width <| Css.pct 100
                    , Css.zIndex <| Css.int 1
                    , Css.backgroundColor <| Css.hex "2a2929"
                    ]
                ]
                [ Html.h1
                    [ css
                        [ Css.fontWeight <| Css.int 700
                        , Css.marginLeft <| Css.px 18
                        , Css.displayFlex
                        , Css.alignItems Css.center
                        , Css.justifyContent Css.center
                        ]
                    ]
                    [ Html.text model.name ]
                , Html.div
                    [ css
                        [ Css.displayFlex
                        , Css.alignItems Css.center
                        , Css.justifyContent Css.center
                        , Css.marginLeft (Css.px 24)
                        ]
                    ]
                    [ lastCheckedView ]
                , pinBar model
                , Html.div
                    [ id "pagination"
                    , style
                        [ ( "display", "flex" )
                        , ( "align-items", "stretch" )
                        ]
                    ]
                    [ case model.versions.pagination.previousPage of
                        Nothing ->
                            Html.div
                                [ style chevronContainer ]
                                [ Html.div
                                    [ style <|
                                        chevron
                                            { direction = "left"
                                            , enabled = False
                                            , hovered = False
                                            }
                                    ]
                                    []
                                ]

                        Just page ->
                            Html.div
                                [ style chevronContainer
                                , onClick previousButtonEvent
                                , onMouseEnter <| Hover Models.PreviousPage
                                , onMouseLeave <| Hover Models.None
                                ]
                                [ Html.a
                                    [ href <|
                                        paginationRoute
                                            model.resourceIdentifier
                                            page
                                    , attribute "aria-label" "Previous Page"
                                    , style <|
                                        chevron
                                            { direction = "left"
                                            , enabled = True
                                            , hovered = model.hovered == Models.PreviousPage
                                            }
                                    ]
                                    []
                                ]
                    , case model.versions.pagination.nextPage of
                        Nothing ->
                            Html.div
                                [ style chevronContainer ]
                                [ Html.div
                                    [ style <|
                                        chevron
                                            { direction = "right"
                                            , enabled = False
                                            , hovered = False
                                            }
                                    ]
                                    []
                                ]

                        Just page ->
                            Html.div
                                [ style chevronContainer
                                , onClick nextButtonEvent
                                , onMouseEnter <| Hover Models.NextPage
                                , onMouseLeave <| Hover Models.None
                                ]
                                [ Html.a
                                    [ href <|
                                        paginationRoute
                                            model.resourceIdentifier
                                            page
                                    , attribute "aria-label" "Next Page"
                                    , style <|
                                        chevron
                                            { direction = "right"
                                            , enabled = True
                                            , hovered = model.hovered == Models.NextPage
                                            }
                                    ]
                                    []
                                ]
                    ]
                ]
            , Html.div
                [ css
                    [ Css.padding3
<<<<<<< HEAD
                        (Css.px <| headerHeight + 10)
                        (Css.px 10)
                        (Css.px 10)
                    ]
                , id "body"
                , style
                    [ ( "padding-bottom"
                      , case model.pinComment of
                            Just _ ->
                                "300px"

                            Nothing ->
                                ""
                      )
=======
                        (Css.px <|
                            headerHeight
                                + Styles.pageHeaderHeight
                                + 10
                        )
                        (Css.px 10)
                        (Css.px 10)
>>>>>>> 1dc23e7b
                    ]
                ]
                [ checkSection model
                , viewVersionedResources model
                ]
            ]


checkSection :
    { a
        | checkStatus : Models.CheckStatus
        , checkSetupError : String
        , checkError : String
        , hovered : Models.Hoverable
        , userState : UserState
        , teamName : String
    }
    -> Html Msg
checkSection ({ checkStatus, checkSetupError, checkError } as model) =
    let
        failingToCheck =
            checkStatus == Models.FailingToCheck

        checkMessage =
            case checkStatus of
                Models.FailingToCheck ->
                    "checking failed"

                Models.CurrentlyChecking ->
                    "currently checking"

                Models.CheckingSuccessfully ->
                    "checking successfully"

        stepBody =
            if failingToCheck then
                if not (String.isEmpty checkSetupError) then
                    [ Html.div [ class "step-body" ]
                        [ Html.pre [] [ Html.text checkSetupError ]
                        ]
                    ]

                else
                    [ Html.div [ class "step-body" ]
                        [ Html.pre [] [ Html.text checkError ]
                        ]
                    ]

            else
                []

        statusIcon =
            case checkStatus of
                Models.CurrentlyChecking ->
                    Html.fromUnstyled <|
                        Spinner.spinner "14px"
                            [ Html.Attributes.style
                                [ ( "margin", "7px" )
                                ]
                            ]

                _ ->
                    Html.div
                        [ style <|
                            Resource.Styles.checkStatusIcon failingToCheck
                        ]
                        []

        statusBar =
            Html.div
                [ style
                    [ ( "display", "flex" )
                    , ( "justify-content", "space-between" )
                    , ( "align-items", "center" )
                    , ( "flex-grow", "1" )
                    , ( "height", "28px" )
                    , ( "background", Colors.sectionHeader )
                    , ( "padding-left", "5px" )
                    ]
                ]
<<<<<<< HEAD
            , commentBar model
=======
                [ Html.h3 [] [ Html.text checkMessage ]
                , statusIcon
                ]

        checkBar =
            Html.div
                [ style [ ( "display", "flex" ) ] ]
                [ checkButton model, statusBar ]
    in
    Html.div [ class "resource-check-status" ] <| checkBar :: stepBody


checkButton :
    { a
        | hovered : Models.Hoverable
        , userState : UserState
        , teamName : String
        , checkStatus : Models.CheckStatus
    }
    -> Html Msg
checkButton { hovered, userState, teamName, checkStatus } =
    let
        enabled =
            case userState of
                UserStateLoggedIn user ->
                    case Dict.get teamName user.teams of
                        Just roles ->
                            List.member "member" roles
                                || List.member "owner" roles

                        Nothing ->
                            False

                _ ->
                    True

        isHovered =
            checkStatus
                == Models.CurrentlyChecking
                || (enabled && hovered == Models.CheckButton)
    in
    Html.div
        ([ style
            [ ( "height", "28px" )
            , ( "width", "28px" )
            , ( "background-color", Colors.sectionHeader )
            , ( "margin-right", "5px" )
            , ( "cursor"
              , if isHovered && checkStatus /= Models.CurrentlyChecking then
                    "pointer"

                else
                    "default"
              )
>>>>>>> 1dc23e7b
            ]
         , onMouseEnter <| Hover Models.CheckButton
         , onMouseLeave <| Hover Models.None
         ]
            ++ (if enabled then
                    [ onClick Check ]

                else
                    []
               )
        )
        [ Html.div
            [ style
                [ ( "height", "20px" )
                , ( "width", "20px" )
                , ( "margin", "4px" )
                , ( "background-image"
                  , "url(/public/images/baseline-refresh-24px.svg)"
                  )
                , ( "background-position", "50% 50%" )
                , ( "background-repeat", "no-repeat" )
                , ( "background-size", "contain" )
                , ( "opacity"
                  , if isHovered then
                        "1"

                    else
                        "0.5"
                  )
                ]
            ]
            []
        ]


commentBar :
    { a
        | pinComment : Maybe String
        , pinnedVersion : ResourcePinState Concourse.Version Int
    }
    -> Html Msg
commentBar { pinComment, pinnedVersion } =
    let
        version =
            case Pinned.stable pinnedVersion of
                Just v ->
                    viewVersion v

                Nothing ->
                    Html.text ""
    in
    case pinComment of
        Nothing ->
            Html.text ""

        Just text ->
            Html.div
                [ id "comment-bar", style Resource.Styles.commentBar ]
                [ Html.div
                    [ style Resource.Styles.commentBarContent ]
                    [ Html.div
                        [ style Resource.Styles.commentBarHeader ]
                        [ Html.div
                            [ style Resource.Styles.commentBarMessageIcon ]
                            []
                        , Html.div
                            [ style Resource.Styles.commentBarPinIcon ]
                            []
                        , version
                        ]
                    , Html.pre [] [ Html.text text ]
                    ]
                ]


pinBar :
    { a
        | pinnedVersion : ResourcePinState Concourse.Version Int
        , showPinBarTooltip : Bool
        , pinIconHover : Bool
    }
    -> Html Msg
pinBar { pinnedVersion, showPinBarTooltip, pinIconHover } =
    let
        pinBarVersion =
            Pinned.stable pinnedVersion

        attrList : List ( Html.Attribute Msg, Bool ) -> List (Html.Attribute Msg)
        attrList =
            List.filter Tuple.second >> List.map Tuple.first

        isPinnedStatically =
            case pinnedVersion of
                PinnedStaticallyTo _ ->
                    True

                _ ->
                    False

        isPinnedDynamically =
            case pinnedVersion of
                PinnedDynamicallyTo _ ->
                    True

                _ ->
                    False
    in
    Html.div
        (attrList
            [ ( id "pin-bar", True )
            , ( style <| Resource.Styles.pinBar { isPinned = ME.isJust pinBarVersion }, True )
            , ( onMouseEnter TogglePinBarTooltip, isPinnedStatically )
            , ( onMouseLeave TogglePinBarTooltip, isPinnedStatically )
            ]
        )
        ([ Html.div
            (attrList
                [ ( id "pin-icon", True )
                , ( style <|
                        Resource.Styles.pinIcon
                            { isPinned = ME.isJust pinBarVersion
                            , isPinnedDynamically = isPinnedDynamically
                            , hover = pinIconHover
                            }
                  , True
                  )
                , ( onClick UnpinVersion, isPinnedDynamically )
                , ( onMouseEnter <| PinIconHover True, isPinnedDynamically )
                , ( onMouseLeave <| PinIconHover False, True )
                ]
            )
            []
         ]
            ++ (case pinBarVersion of
                    Just v ->
                        [ viewVersion v ]

                    _ ->
                        []
               )
            ++ (if showPinBarTooltip then
                    [ Html.div
                        [ id "pin-bar-tooltip"
                        , style Resource.Styles.pinBarTooltip
                        ]
                        [ Html.text "pinned in pipeline config" ]
                    ]

                else
                    []
               )
        )


checkForVersionID : Int -> Concourse.VersionedResource -> Bool
checkForVersionID versionID versionedResource =
    versionID == versionedResource.id


viewVersionedResources :
    { a
        | versions : Paginated Models.Version
        , pinnedVersion : ResourcePinState Concourse.Version Int
    }
    -> Html Msg
viewVersionedResources { versions, pinnedVersion } =
    versions.content
        |> List.map
            (\v ->
                viewVersionedResource
                    { version = v
                    , pinnedVersion = pinnedVersion
                    }
            )
        |> Html.ul [ class "list list-collapsable list-enableDisable resource-versions" ]


viewVersionedResource :
    { version : Models.Version
    , pinnedVersion : ResourcePinState Concourse.Version Int
    }
    -> Html Msg
viewVersionedResource { version, pinnedVersion } =
    let
        pinState =
            case Pinned.pinState version.version version.id pinnedVersion of
                PinnedStatically _ ->
                    PinnedStatically { showTooltip = version.showTooltip }

                x ->
                    x
    in
    Html.li
        (case ( pinState, version.enabled ) of
            ( Disabled, _ ) ->
                [ style [ ( "opacity", "0.5" ) ] ]

            ( _, BoolTransitionable.False ) ->
                [ style [ ( "opacity", "0.5" ) ] ]

            _ ->
                []
        )
        ([ Html.div
            [ css
                [ Css.displayFlex
                , Css.margin2 (Css.px 5) Css.zero
                ]
            ]
            [ viewEnabledCheckbox
                { enabled = version.enabled
                , id = version.id
                , pinState = pinState
                }
            , viewPinButton
                { versionID = version.id
                , pinState = pinState
                , showTooltip = version.showTooltip
                }
            , viewVersionHeader
                { id = version.id
                , version = version.version
                , pinnedState = pinState
                }
            ]
         ]
            ++ (if version.expanded then
                    [ viewVersionBody
                        { inputTo = version.inputTo
                        , outputOf = version.outputOf
                        , metadata = version.metadata
                        }
                    ]

                else
                    []
               )
        )


viewVersionBody :
    { a
        | inputTo : List Concourse.Build
        , outputOf : List Concourse.Build
        , metadata : Concourse.Metadata
    }
    -> Html Msg
viewVersionBody { inputTo, outputOf, metadata } =
    Html.div
        [ css
            [ Css.displayFlex
            , Css.padding2 (Css.px 5) (Css.px 10)
            ]
        ]
        [ Html.div [ class "vri" ] <|
            List.concat
                [ [ Html.div [ css [ Css.lineHeight <| Css.px 25 ] ] [ Html.text "inputs to" ] ]
                , viewBuilds <| listToMap inputTo
                ]
        , Html.div [ class "vri" ] <|
            List.concat
                [ [ Html.div [ css [ Css.lineHeight <| Css.px 25 ] ] [ Html.text "outputs of" ] ]
                , viewBuilds <| listToMap outputOf
                ]
        , Html.div [ class "vri metadata-container" ]
            [ Html.div [ class "list-collapsable-title" ] [ Html.text "metadata" ]
            , viewMetadata metadata
            ]
        ]


viewEnabledCheckbox :
    { a
        | enabled : BoolTransitionable.BoolTransitionable
        , id : Int
        , pinState : VersionPinState
    }
    -> Html Msg
viewEnabledCheckbox { enabled, id, pinState } =
    let
        baseAttrs =
            [ Html.Styled.Attributes.attribute
                "aria-label"
                "Toggle Resource Version Enabled"
            , css
                [ Css.marginRight <| Css.px 5
                , Css.width <| Css.px 25
                , Css.height <| Css.px 25
                , Css.float Css.left
                , Css.backgroundColor <| Css.hex "#1e1d1d"
                , Css.backgroundRepeat Css.noRepeat
                , Css.backgroundPosition2 (Css.pct 50) (Css.pct 50)
                ]
            , style [ ( "cursor", "pointer" ) ]
            ]
                ++ (case pinState of
                        PinnedStatically _ ->
                            [ style
                                [ ( "border", "1px solid " ++ Colors.pinned ) ]
                            ]

                        PinnedDynamically ->
                            [ style
                                [ ( "border", "1px solid " ++ Colors.pinned ) ]
                            ]

                        _ ->
                            []
                   )
    in
    case enabled of
        BoolTransitionable.True ->
            Html.div
                (baseAttrs
                    ++ [ style
                            [ ( "background-image"
                              , "url(/public/images/checkmark-ic.svg)"
                              )
                            ]
                       , onClick <| ToggleVersion Models.Disable id
                       ]
                )
                []

        BoolTransitionable.Changing ->
            Html.div
                (baseAttrs
                    ++ [ style
                            [ ( "display", "flex" )
                            , ( "align-items", "center" )
                            , ( "justify-content", "center" )
                            ]
                       ]
                )
                [ Html.fromUnstyled <|
                    Spinner.spinner
                        "12.5px"
                        [ Html.Attributes.style [ ( "margin", "6.25px" ) ] ]
                ]

        BoolTransitionable.False ->
            Html.div
                (baseAttrs ++ [ onClick <| ToggleVersion Models.Enable id ])
                []


viewPinButton :
    { versionID : Int
    , pinState : VersionPinState
    , showTooltip : Bool
    }
    -> Html Msg
viewPinButton { versionID, pinState } =
    let
        baseAttrs =
            [ Html.Styled.Attributes.attribute
                "aria-label"
                "Pin Resource Version"
            , css
                [ Css.position Css.relative
                , Css.backgroundRepeat Css.noRepeat
                , Css.backgroundPosition2 (Css.pct 50) (Css.pct 50)
                , Css.marginRight (Css.px 5)
                , Css.width (Css.px 25)
                , Css.height (Css.px 25)
                , Css.float Css.left
                ]
            ]
    in
    case pinState of
        Enabled ->
            Html.div
                (baseAttrs
                    ++ [ style
                            [ ( "background-color", "#1e1d1d" )
                            , ( "cursor", "pointer" )
                            , ( "background-image"
                              , "url(/public/images/pin-ic-white.svg)"
                              )
                            ]
                       , onClick <| PinVersion versionID
                       ]
                )
                []

        PinnedDynamically ->
            Html.div
                (baseAttrs
                    ++ [ style
                            [ ( "background-color", "#1e1d1d" )
                            , ( "cursor", "pointer" )
                            , ( "background-image"
                              , "url(/public/images/pin-ic-white.svg)"
                              )
                            , ( "border", "1px solid " ++ Colors.pinned )
                            ]
                       , onClick UnpinVersion
                       ]
                )
                []

        PinnedStatically { showTooltip } ->
            Html.div
                (baseAttrs
                    ++ [ style
                            [ ( "background-color", "#1e1d1d" )
                            , ( "cursor", "default" )
                            , ( "background-image"
                              , "url(/public/images/pin-ic-white.svg)"
                              )
                            , ( "border", "1px solid " ++ Colors.pinned )
                            ]
                       , onMouseOut ToggleVersionTooltip
                       , onMouseOver ToggleVersionTooltip
                       ]
                )
                (if showTooltip then
                    [ Html.div
                        [ css
                            [ Css.position Css.absolute
                            , Css.bottom <| Css.px 25
                            , Css.backgroundColor <| Css.hex "9b9b9b"
                            , Css.zIndex <| Css.int 2
                            , Css.padding <| Css.px 5
                            , Css.width <| Css.px 170
                            ]
                        ]
                        [ Html.text "enable via pipeline config" ]
                    ]

                 else
                    []
                )

        Disabled ->
            Html.div
                (baseAttrs
                    ++ [ style
                            [ ( "background-color", "#1e1d1d" )
                            , ( "cursor", "default" )
                            , ( "background-image"
                              , "url(/public/images/pin-ic-white.svg)"
                              )
                            ]
                       ]
                )
                []

        InTransition ->
            Html.div
                (baseAttrs
                    ++ [ style
                            [ ( "background-color", "#1e1d1d" )
                            , ( "cursor", "default" )
                            , ( "display", "flex" )
                            , ( "align-items", "center" )
                            , ( "justify-content", "center" )
                            ]
                       ]
                )
                [ Html.fromUnstyled <|
                    Spinner.spinner
                        "12.5px"
                        [ Html.Attributes.style [ ( "margin", "6.25px" ) ] ]
                ]


viewVersionHeader : { a | id : Int, version : Concourse.Version, pinnedState : VersionPinState } -> Html Msg
viewVersionHeader { id, version, pinnedState } =
    Html.div
        ([ css
            [ Css.flexGrow <| Css.num 1
            , Css.backgroundColor <| Css.hex "1e1d1d"
            , Css.cursor Css.pointer
            , Css.displayFlex
            , Css.alignItems Css.center
            , Css.paddingLeft <| Css.px 10
            , Css.color <| Css.hex <| "e6e7e8"
            ]
         , onClick <| ExpandVersionedResource id
         ]
            ++ (case pinnedState of
                    PinnedStatically _ ->
                        [ style [ ( "border", "1px solid " ++ Colors.pinned ) ] ]

                    PinnedDynamically ->
                        [ style [ ( "border", "1px solid " ++ Colors.pinned ) ] ]

                    _ ->
                        []
               )
        )
        [ viewVersion version ]


viewVersion : Concourse.Version -> Html Msg
viewVersion version =
    (Html.fromUnstyled << DictView.view)
        << Dict.map (\_ s -> Html.toUnstyled (Html.text s))
    <|
        version


viewMetadata : Concourse.Metadata -> Html Msg
viewMetadata metadata =
    Html.dl [ class "build-metadata" ]
        (List.concatMap viewMetadataField metadata)


viewMetadataField : Concourse.MetadataField -> List (Html a)
viewMetadataField field =
    [ Html.dt [] [ Html.text field.name ]
    , Html.dd []
        [ Html.pre [ class "metadata-field" ] [ Html.text field.value ]
        ]
    ]


listToMap : List Concourse.Build -> Dict.Dict String (List Concourse.Build)
listToMap builds =
    let
        insertBuild =
            \build dict ->
                let
                    jobName =
                        case build.job of
                            Nothing ->
                                Debug.crash "Jobless builds shouldn't appear on this page!" ""

                            Just job ->
                                job.jobName

                    oldList =
                        Dict.get jobName dict

                    newList =
                        case oldList of
                            Nothing ->
                                [ build ]

                            Just list ->
                                list ++ [ build ]
                in
                Dict.insert jobName newList dict
    in
    List.foldr insertBuild Dict.empty builds


viewBuilds : Dict.Dict String (List Concourse.Build) -> List (Html Msg)
viewBuilds buildDict =
    List.concatMap (viewBuildsByJob buildDict) <| Dict.keys buildDict


viewLastChecked : Time -> Date -> Html a
viewLastChecked now date =
    let
        ago =
            Duration.between (Date.toTime date) now
    in
    Html.table []
        [ Html.tr
            []
            [ Html.td [] [ Html.text "checked" ]
            , Html.td [ title (Date.Format.format "%b %d %Y %I:%M:%S %p" date) ]
                [ Html.span [] [ Html.text (Duration.format ago ++ " ago") ] ]
            ]
        ]


viewBuildsByJob : Dict.Dict String (List Concourse.Build) -> String -> List (Html Msg)
viewBuildsByJob buildDict jobName =
    let
        oneBuildToLi =
            \build ->
                let
                    link =
                        case build.job of
                            Nothing ->
                                ""

                            Just job ->
                                "/teams/" ++ job.teamName ++ "/pipelines/" ++ job.pipelineName ++ "/jobs/" ++ job.jobName ++ "/builds/" ++ build.name
                in
                Html.li [ class <| Concourse.BuildStatus.show build.status ]
                    [ Html.a
                        [ Html.Styled.Attributes.fromUnstyled <| StrictEvents.onLeftClick <| NavTo link
                        , href link
                        ]
                        [ Html.text <| "#" ++ build.name ]
                    ]
    in
    [ Html.h3 [ class "man pas ansi-bright-black-bg" ] [ Html.text jobName ]
    , Html.ul [ class "builds-list" ]
        (case Dict.get jobName buildDict of
            Nothing ->
                []

            -- never happens
            Just buildList ->
                List.map oneBuildToLi buildList
        )
    ]


updateExpandedProperties : Model -> List Effect
updateExpandedProperties model =
    let
        filteredList =
            List.filter
                (isExpanded model.versions.content)
                model.versions.content
    in
    List.concatMap
        (Effects.fetchInputAndOutputs model)
        filteredList


isExpanded : List Models.Version -> Models.Version -> Bool
isExpanded versions version =
    versions
        |> List.Extra.find (.id >> (==) version.id)
        |> Maybe.map .expanded
        |> Maybe.withDefault False


subscriptions : Model -> Sub Msg
subscriptions model =
    Sub.batch
        [ Time.every (5 * Time.second) AutoupdateTimerTicked
        , Time.every Time.second ClockTick
        ]<|MERGE_RESOLUTION|>--- conflicted
+++ resolved
@@ -71,89 +71,7 @@
 import Time exposing (Time)
 import TopBar
 import UpdateMsg exposing (UpdateMsg)
-<<<<<<< HEAD
-
-
-type alias Ports =
-    { title : String -> Cmd Msg
-    }
-
-
-type PageError
-    = Empty
-    | NotFound
-
-
-type VersionToggleAction
-    = Enable
-    | Disable
-
-
-type alias Model =
-    { ports : Ports
-    , pageStatus : Result PageError ()
-    , teamName : String
-    , pipelineName : String
-    , name : String
-    , failingToCheck : Bool
-    , checkError : String
-    , checkSetupError : String
-    , lastChecked : Maybe Date
-    , pinnedVersion : ResourcePinState Concourse.Version Int
-    , now : Maybe Time.Time
-    , resourceIdentifier : Concourse.ResourceIdentifier
-    , currentPage : Maybe Page
-    , hovered : Hoverable
-    , versions : Paginated Version
-    , csrfToken : String
-    , showPinBarTooltip : Bool
-    , pinIconHover : Bool
-    , pinComment : Maybe String
-    }
-
-
-type alias Version =
-    { id : Int
-    , version : Concourse.Version
-    , metadata : Concourse.Metadata
-    , enabled : BoolTransitionable.BoolTransitionable
-    , expanded : Bool
-    , inputTo : List Concourse.Build
-    , outputOf : List Concourse.Build
-    , showTooltip : Bool
-    }
-
-
-type Hoverable
-    = PreviousPage
-    | NextPage
-    | None
-
-
-type Msg
-    = Noop
-    | AutoupdateTimerTicked Time
-    | ResourceFetched (Result Http.Error Concourse.Resource)
-    | VersionedResourcesFetched (Maybe Page) (Result Http.Error (Paginated Concourse.VersionedResource))
-    | LoadPage Page
-    | ClockTick Time.Time
-    | ExpandVersionedResource Int
-    | InputToFetched Int (Result Http.Error (List Concourse.Build))
-    | OutputOfFetched Int (Result Http.Error (List Concourse.Build))
-    | NavTo String
-    | TogglePinBarTooltip
-    | ToggleVersionTooltip
-    | PinVersion Int
-    | UnpinVersion
-    | VersionPinned (Result Http.Error ())
-    | VersionUnpinned (Result Http.Error ())
-    | ToggleVersion VersionToggleAction Int
-    | VersionToggled VersionToggleAction Int (Result Http.Error ())
-    | PinIconHover Bool
-    | Hover Hoverable
-=======
 import UserState exposing (UserState(..))
->>>>>>> 1dc23e7b
 
 
 type alias Flags =
@@ -197,9 +115,7 @@
                 , csrfToken = flags.csrfToken
                 , showPinBarTooltip = False
                 , pinIconHover = False
-<<<<<<< HEAD
                 , pinComment = Nothing
-=======
                 , route =
                     { logical =
                         Routes.Resource
@@ -215,7 +131,6 @@
                 , userMenuVisible = False
                 , pinnedResources = []
                 , showPinIconDropDown = False
->>>>>>> 1dc23e7b
                 }
     in
     ( model
@@ -610,11 +525,7 @@
             ( { model
                 | pinnedVersion = NotPinned
               }
-<<<<<<< HEAD
-            , fetchResource model.resourceIdentifier
-=======
-            , []
->>>>>>> 1dc23e7b
+            , [ FetchResource model.resourceIdentifier ]
             )
 
         VersionUnpinned (Err _) ->
@@ -775,6 +686,7 @@
         ]
         [ Html.map TopBarMsg <| Html.fromUnstyled <| TopBar.view model
         , subpageView model
+        , commentBar model
         ]
 
 
@@ -937,8 +849,11 @@
             , Html.div
                 [ css
                     [ Css.padding3
-<<<<<<< HEAD
-                        (Css.px <| headerHeight + 10)
+                        (Css.px <|
+                            headerHeight
+                                + Styles.pageHeaderHeight
+                                + 10
+                        )
                         (Css.px 10)
                         (Css.px 10)
                     ]
@@ -952,15 +867,6 @@
                             Nothing ->
                                 ""
                       )
-=======
-                        (Css.px <|
-                            headerHeight
-                                + Styles.pageHeaderHeight
-                                + 10
-                        )
-                        (Css.px 10)
-                        (Css.px 10)
->>>>>>> 1dc23e7b
                     ]
                 ]
                 [ checkSection model
@@ -1041,9 +947,6 @@
                     , ( "padding-left", "5px" )
                     ]
                 ]
-<<<<<<< HEAD
-            , commentBar model
-=======
                 [ Html.h3 [] [ Html.text checkMessage ]
                 , statusIcon
                 ]
@@ -1098,7 +1001,6 @@
                 else
                     "default"
               )
->>>>>>> 1dc23e7b
             ]
          , onMouseEnter <| Hover Models.CheckButton
          , onMouseLeave <| Hover Models.None
