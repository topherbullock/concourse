--- conflicted
+++ resolved
@@ -14,9 +14,6 @@
 	iDMutex       sync.RWMutex
 	iDArgsForCall []struct{}
 	iDReturns     struct {
-		result1 int
-	}
-	iDReturnsOnCall map[int]struct {
 		result1 int
 	}
 	SavePipelineStub        func(pipelineName string, config atc.Config, from dbng.ConfigVersion, pausedState dbng.PipelinePausedState) (dbng.Pipeline, bool, error)
@@ -32,22 +29,12 @@
 		result2 bool
 		result3 error
 	}
-	savePipelineReturnsOnCall map[int]struct {
-		result1 dbng.Pipeline
-		result2 bool
-		result3 error
-	}
 	FindPipelineByNameStub        func(pipelineName string) (dbng.Pipeline, bool, error)
 	findPipelineByNameMutex       sync.RWMutex
 	findPipelineByNameArgsForCall []struct {
 		pipelineName string
 	}
 	findPipelineByNameReturns struct {
-		result1 dbng.Pipeline
-		result2 bool
-		result3 error
-	}
-	findPipelineByNameReturnsOnCall map[int]struct {
 		result1 dbng.Pipeline
 		result2 bool
 		result3 error
@@ -59,10 +46,6 @@
 		result1 dbng.Build
 		result2 error
 	}
-	createOneOffBuildReturnsOnCall map[int]struct {
-		result1 dbng.Build
-		result2 error
-	}
 	SaveWorkerStub        func(atcWorker atc.Worker, ttl time.Duration) (dbng.Worker, error)
 	saveWorkerMutex       sync.RWMutex
 	saveWorkerArgsForCall []struct {
@@ -73,10 +56,6 @@
 		result1 dbng.Worker
 		result2 error
 	}
-	saveWorkerReturnsOnCall map[int]struct {
-		result1 dbng.Worker
-		result2 error
-	}
 	WorkersStub        func() ([]dbng.Worker, error)
 	workersMutex       sync.RWMutex
 	workersArgsForCall []struct{}
@@ -84,10 +63,6 @@
 		result1 []dbng.Worker
 		result2 error
 	}
-	workersReturnsOnCall map[int]struct {
-		result1 []dbng.Worker
-		result2 error
-	}
 	FindContainerByHandleStub        func(string) (dbng.CreatedContainer, bool, error)
 	findContainerByHandleMutex       sync.RWMutex
 	findContainerByHandleArgsForCall []struct {
@@ -98,22 +73,12 @@
 		result2 bool
 		result3 error
 	}
-	findContainerByHandleReturnsOnCall map[int]struct {
-		result1 dbng.CreatedContainer
-		result2 bool
-		result3 error
-	}
 	FindWorkerForResourceCheckContainerStub        func(resourceConfig *dbng.UsedResourceConfig) (dbng.Worker, bool, error)
 	findWorkerForResourceCheckContainerMutex       sync.RWMutex
 	findWorkerForResourceCheckContainerArgsForCall []struct {
 		resourceConfig *dbng.UsedResourceConfig
 	}
 	findWorkerForResourceCheckContainerReturns struct {
-		result1 dbng.Worker
-		result2 bool
-		result3 error
-	}
-	findWorkerForResourceCheckContainerReturnsOnCall map[int]struct {
 		result1 dbng.Worker
 		result2 bool
 		result3 error
@@ -129,11 +94,6 @@
 		result2 dbng.CreatedContainer
 		result3 error
 	}
-	findResourceCheckContainerOnWorkerReturnsOnCall map[int]struct {
-		result1 dbng.CreatingContainer
-		result2 dbng.CreatedContainer
-		result3 error
-	}
 	CreateResourceCheckContainerStub        func(workerName string, resourceConfig *dbng.UsedResourceConfig) (dbng.CreatingContainer, error)
 	createResourceCheckContainerMutex       sync.RWMutex
 	createResourceCheckContainerArgsForCall []struct {
@@ -144,30 +104,6 @@
 		result1 dbng.CreatingContainer
 		result2 error
 	}
-<<<<<<< HEAD
-=======
-	createResourceCheckContainerReturnsOnCall map[int]struct {
-		result1 dbng.CreatingContainer
-		result2 error
-	}
-	FindResourceGetContainerOnWorkerStub        func(workerName string, resourceConfig *dbng.UsedResourceCache, stepName string) (dbng.CreatingContainer, dbng.CreatedContainer, error)
-	findResourceGetContainerOnWorkerMutex       sync.RWMutex
-	findResourceGetContainerOnWorkerArgsForCall []struct {
-		workerName     string
-		resourceConfig *dbng.UsedResourceCache
-		stepName       string
-	}
-	findResourceGetContainerOnWorkerReturns struct {
-		result1 dbng.CreatingContainer
-		result2 dbng.CreatedContainer
-		result3 error
-	}
-	findResourceGetContainerOnWorkerReturnsOnCall map[int]struct {
-		result1 dbng.CreatingContainer
-		result2 dbng.CreatedContainer
-		result3 error
-	}
->>>>>>> 04d5341b
 	CreateResourceGetContainerStub        func(workerName string, resourceConfig *dbng.UsedResourceCache, stepName string) (dbng.CreatingContainer, error)
 	createResourceGetContainerMutex       sync.RWMutex
 	createResourceGetContainerArgsForCall []struct {
@@ -179,10 +115,6 @@
 		result1 dbng.CreatingContainer
 		result2 error
 	}
-	createResourceGetContainerReturnsOnCall map[int]struct {
-		result1 dbng.CreatingContainer
-		result2 error
-	}
 	FindWorkerForBuildContainerStub        func(buildID int, planID atc.PlanID) (dbng.Worker, bool, error)
 	findWorkerForBuildContainerMutex       sync.RWMutex
 	findWorkerForBuildContainerArgsForCall []struct {
@@ -190,11 +122,6 @@
 		planID  atc.PlanID
 	}
 	findWorkerForBuildContainerReturns struct {
-		result1 dbng.Worker
-		result2 bool
-		result3 error
-	}
-	findWorkerForBuildContainerReturnsOnCall map[int]struct {
 		result1 dbng.Worker
 		result2 bool
 		result3 error
@@ -207,11 +134,6 @@
 		planID     atc.PlanID
 	}
 	findBuildContainerOnWorkerReturns struct {
-		result1 dbng.CreatingContainer
-		result2 dbng.CreatedContainer
-		result3 error
-	}
-	findBuildContainerOnWorkerReturnsOnCall map[int]struct {
 		result1 dbng.CreatingContainer
 		result2 dbng.CreatedContainer
 		result3 error
@@ -228,26 +150,18 @@
 		result1 dbng.CreatingContainer
 		result2 error
 	}
-	createBuildContainerReturnsOnCall map[int]struct {
-		result1 dbng.CreatingContainer
-		result2 error
-	}
 	invocations      map[string][][]interface{}
 	invocationsMutex sync.RWMutex
 }
 
 func (fake *FakeTeam) ID() int {
 	fake.iDMutex.Lock()
-	ret, specificReturn := fake.iDReturnsOnCall[len(fake.iDArgsForCall)]
 	fake.iDArgsForCall = append(fake.iDArgsForCall, struct{}{})
 	fake.recordInvocation("ID", []interface{}{})
 	fake.iDMutex.Unlock()
 	if fake.IDStub != nil {
 		return fake.IDStub()
 	}
-	if specificReturn {
-		return ret.result1
-	}
 	return fake.iDReturns.result1
 }
 
@@ -264,21 +178,8 @@
 	}{result1}
 }
 
-func (fake *FakeTeam) IDReturnsOnCall(i int, result1 int) {
-	fake.IDStub = nil
-	if fake.iDReturnsOnCall == nil {
-		fake.iDReturnsOnCall = make(map[int]struct {
-			result1 int
-		})
-	}
-	fake.iDReturnsOnCall[i] = struct {
-		result1 int
-	}{result1}
-}
-
 func (fake *FakeTeam) SavePipeline(pipelineName string, config atc.Config, from dbng.ConfigVersion, pausedState dbng.PipelinePausedState) (dbng.Pipeline, bool, error) {
 	fake.savePipelineMutex.Lock()
-	ret, specificReturn := fake.savePipelineReturnsOnCall[len(fake.savePipelineArgsForCall)]
 	fake.savePipelineArgsForCall = append(fake.savePipelineArgsForCall, struct {
 		pipelineName string
 		config       atc.Config
@@ -290,9 +191,6 @@
 	if fake.SavePipelineStub != nil {
 		return fake.SavePipelineStub(pipelineName, config, from, pausedState)
 	}
-	if specificReturn {
-		return ret.result1, ret.result2, ret.result3
-	}
 	return fake.savePipelineReturns.result1, fake.savePipelineReturns.result2, fake.savePipelineReturns.result3
 }
 
@@ -317,25 +215,8 @@
 	}{result1, result2, result3}
 }
 
-func (fake *FakeTeam) SavePipelineReturnsOnCall(i int, result1 dbng.Pipeline, result2 bool, result3 error) {
-	fake.SavePipelineStub = nil
-	if fake.savePipelineReturnsOnCall == nil {
-		fake.savePipelineReturnsOnCall = make(map[int]struct {
-			result1 dbng.Pipeline
-			result2 bool
-			result3 error
-		})
-	}
-	fake.savePipelineReturnsOnCall[i] = struct {
-		result1 dbng.Pipeline
-		result2 bool
-		result3 error
-	}{result1, result2, result3}
-}
-
 func (fake *FakeTeam) FindPipelineByName(pipelineName string) (dbng.Pipeline, bool, error) {
 	fake.findPipelineByNameMutex.Lock()
-	ret, specificReturn := fake.findPipelineByNameReturnsOnCall[len(fake.findPipelineByNameArgsForCall)]
 	fake.findPipelineByNameArgsForCall = append(fake.findPipelineByNameArgsForCall, struct {
 		pipelineName string
 	}{pipelineName})
@@ -344,9 +225,6 @@
 	if fake.FindPipelineByNameStub != nil {
 		return fake.FindPipelineByNameStub(pipelineName)
 	}
-	if specificReturn {
-		return ret.result1, ret.result2, ret.result3
-	}
 	return fake.findPipelineByNameReturns.result1, fake.findPipelineByNameReturns.result2, fake.findPipelineByNameReturns.result3
 }
 
@@ -371,34 +249,14 @@
 	}{result1, result2, result3}
 }
 
-func (fake *FakeTeam) FindPipelineByNameReturnsOnCall(i int, result1 dbng.Pipeline, result2 bool, result3 error) {
-	fake.FindPipelineByNameStub = nil
-	if fake.findPipelineByNameReturnsOnCall == nil {
-		fake.findPipelineByNameReturnsOnCall = make(map[int]struct {
-			result1 dbng.Pipeline
-			result2 bool
-			result3 error
-		})
-	}
-	fake.findPipelineByNameReturnsOnCall[i] = struct {
-		result1 dbng.Pipeline
-		result2 bool
-		result3 error
-	}{result1, result2, result3}
-}
-
 func (fake *FakeTeam) CreateOneOffBuild() (dbng.Build, error) {
 	fake.createOneOffBuildMutex.Lock()
-	ret, specificReturn := fake.createOneOffBuildReturnsOnCall[len(fake.createOneOffBuildArgsForCall)]
 	fake.createOneOffBuildArgsForCall = append(fake.createOneOffBuildArgsForCall, struct{}{})
 	fake.recordInvocation("CreateOneOffBuild", []interface{}{})
 	fake.createOneOffBuildMutex.Unlock()
 	if fake.CreateOneOffBuildStub != nil {
 		return fake.CreateOneOffBuildStub()
 	}
-	if specificReturn {
-		return ret.result1, ret.result2
-	}
 	return fake.createOneOffBuildReturns.result1, fake.createOneOffBuildReturns.result2
 }
 
@@ -416,23 +274,8 @@
 	}{result1, result2}
 }
 
-func (fake *FakeTeam) CreateOneOffBuildReturnsOnCall(i int, result1 dbng.Build, result2 error) {
-	fake.CreateOneOffBuildStub = nil
-	if fake.createOneOffBuildReturnsOnCall == nil {
-		fake.createOneOffBuildReturnsOnCall = make(map[int]struct {
-			result1 dbng.Build
-			result2 error
-		})
-	}
-	fake.createOneOffBuildReturnsOnCall[i] = struct {
-		result1 dbng.Build
-		result2 error
-	}{result1, result2}
-}
-
 func (fake *FakeTeam) SaveWorker(atcWorker atc.Worker, ttl time.Duration) (dbng.Worker, error) {
 	fake.saveWorkerMutex.Lock()
-	ret, specificReturn := fake.saveWorkerReturnsOnCall[len(fake.saveWorkerArgsForCall)]
 	fake.saveWorkerArgsForCall = append(fake.saveWorkerArgsForCall, struct {
 		atcWorker atc.Worker
 		ttl       time.Duration
@@ -442,9 +285,6 @@
 	if fake.SaveWorkerStub != nil {
 		return fake.SaveWorkerStub(atcWorker, ttl)
 	}
-	if specificReturn {
-		return ret.result1, ret.result2
-	}
 	return fake.saveWorkerReturns.result1, fake.saveWorkerReturns.result2
 }
 
@@ -468,32 +308,14 @@
 	}{result1, result2}
 }
 
-func (fake *FakeTeam) SaveWorkerReturnsOnCall(i int, result1 dbng.Worker, result2 error) {
-	fake.SaveWorkerStub = nil
-	if fake.saveWorkerReturnsOnCall == nil {
-		fake.saveWorkerReturnsOnCall = make(map[int]struct {
-			result1 dbng.Worker
-			result2 error
-		})
-	}
-	fake.saveWorkerReturnsOnCall[i] = struct {
-		result1 dbng.Worker
-		result2 error
-	}{result1, result2}
-}
-
 func (fake *FakeTeam) Workers() ([]dbng.Worker, error) {
 	fake.workersMutex.Lock()
-	ret, specificReturn := fake.workersReturnsOnCall[len(fake.workersArgsForCall)]
 	fake.workersArgsForCall = append(fake.workersArgsForCall, struct{}{})
 	fake.recordInvocation("Workers", []interface{}{})
 	fake.workersMutex.Unlock()
 	if fake.WorkersStub != nil {
 		return fake.WorkersStub()
 	}
-	if specificReturn {
-		return ret.result1, ret.result2
-	}
 	return fake.workersReturns.result1, fake.workersReturns.result2
 }
 
@@ -511,23 +333,8 @@
 	}{result1, result2}
 }
 
-func (fake *FakeTeam) WorkersReturnsOnCall(i int, result1 []dbng.Worker, result2 error) {
-	fake.WorkersStub = nil
-	if fake.workersReturnsOnCall == nil {
-		fake.workersReturnsOnCall = make(map[int]struct {
-			result1 []dbng.Worker
-			result2 error
-		})
-	}
-	fake.workersReturnsOnCall[i] = struct {
-		result1 []dbng.Worker
-		result2 error
-	}{result1, result2}
-}
-
 func (fake *FakeTeam) FindContainerByHandle(arg1 string) (dbng.CreatedContainer, bool, error) {
 	fake.findContainerByHandleMutex.Lock()
-	ret, specificReturn := fake.findContainerByHandleReturnsOnCall[len(fake.findContainerByHandleArgsForCall)]
 	fake.findContainerByHandleArgsForCall = append(fake.findContainerByHandleArgsForCall, struct {
 		arg1 string
 	}{arg1})
@@ -536,9 +343,6 @@
 	if fake.FindContainerByHandleStub != nil {
 		return fake.FindContainerByHandleStub(arg1)
 	}
-	if specificReturn {
-		return ret.result1, ret.result2, ret.result3
-	}
 	return fake.findContainerByHandleReturns.result1, fake.findContainerByHandleReturns.result2, fake.findContainerByHandleReturns.result3
 }
 
@@ -563,25 +367,8 @@
 	}{result1, result2, result3}
 }
 
-func (fake *FakeTeam) FindContainerByHandleReturnsOnCall(i int, result1 dbng.CreatedContainer, result2 bool, result3 error) {
-	fake.FindContainerByHandleStub = nil
-	if fake.findContainerByHandleReturnsOnCall == nil {
-		fake.findContainerByHandleReturnsOnCall = make(map[int]struct {
-			result1 dbng.CreatedContainer
-			result2 bool
-			result3 error
-		})
-	}
-	fake.findContainerByHandleReturnsOnCall[i] = struct {
-		result1 dbng.CreatedContainer
-		result2 bool
-		result3 error
-	}{result1, result2, result3}
-}
-
 func (fake *FakeTeam) FindWorkerForResourceCheckContainer(resourceConfig *dbng.UsedResourceConfig) (dbng.Worker, bool, error) {
 	fake.findWorkerForResourceCheckContainerMutex.Lock()
-	ret, specificReturn := fake.findWorkerForResourceCheckContainerReturnsOnCall[len(fake.findWorkerForResourceCheckContainerArgsForCall)]
 	fake.findWorkerForResourceCheckContainerArgsForCall = append(fake.findWorkerForResourceCheckContainerArgsForCall, struct {
 		resourceConfig *dbng.UsedResourceConfig
 	}{resourceConfig})
@@ -590,9 +377,6 @@
 	if fake.FindWorkerForResourceCheckContainerStub != nil {
 		return fake.FindWorkerForResourceCheckContainerStub(resourceConfig)
 	}
-	if specificReturn {
-		return ret.result1, ret.result2, ret.result3
-	}
 	return fake.findWorkerForResourceCheckContainerReturns.result1, fake.findWorkerForResourceCheckContainerReturns.result2, fake.findWorkerForResourceCheckContainerReturns.result3
 }
 
@@ -617,25 +401,8 @@
 	}{result1, result2, result3}
 }
 
-func (fake *FakeTeam) FindWorkerForResourceCheckContainerReturnsOnCall(i int, result1 dbng.Worker, result2 bool, result3 error) {
-	fake.FindWorkerForResourceCheckContainerStub = nil
-	if fake.findWorkerForResourceCheckContainerReturnsOnCall == nil {
-		fake.findWorkerForResourceCheckContainerReturnsOnCall = make(map[int]struct {
-			result1 dbng.Worker
-			result2 bool
-			result3 error
-		})
-	}
-	fake.findWorkerForResourceCheckContainerReturnsOnCall[i] = struct {
-		result1 dbng.Worker
-		result2 bool
-		result3 error
-	}{result1, result2, result3}
-}
-
 func (fake *FakeTeam) FindResourceCheckContainerOnWorker(workerName string, resourceConfig *dbng.UsedResourceConfig) (dbng.CreatingContainer, dbng.CreatedContainer, error) {
 	fake.findResourceCheckContainerOnWorkerMutex.Lock()
-	ret, specificReturn := fake.findResourceCheckContainerOnWorkerReturnsOnCall[len(fake.findResourceCheckContainerOnWorkerArgsForCall)]
 	fake.findResourceCheckContainerOnWorkerArgsForCall = append(fake.findResourceCheckContainerOnWorkerArgsForCall, struct {
 		workerName     string
 		resourceConfig *dbng.UsedResourceConfig
@@ -645,9 +412,6 @@
 	if fake.FindResourceCheckContainerOnWorkerStub != nil {
 		return fake.FindResourceCheckContainerOnWorkerStub(workerName, resourceConfig)
 	}
-	if specificReturn {
-		return ret.result1, ret.result2, ret.result3
-	}
 	return fake.findResourceCheckContainerOnWorkerReturns.result1, fake.findResourceCheckContainerOnWorkerReturns.result2, fake.findResourceCheckContainerOnWorkerReturns.result3
 }
 
@@ -672,25 +436,8 @@
 	}{result1, result2, result3}
 }
 
-func (fake *FakeTeam) FindResourceCheckContainerOnWorkerReturnsOnCall(i int, result1 dbng.CreatingContainer, result2 dbng.CreatedContainer, result3 error) {
-	fake.FindResourceCheckContainerOnWorkerStub = nil
-	if fake.findResourceCheckContainerOnWorkerReturnsOnCall == nil {
-		fake.findResourceCheckContainerOnWorkerReturnsOnCall = make(map[int]struct {
-			result1 dbng.CreatingContainer
-			result2 dbng.CreatedContainer
-			result3 error
-		})
-	}
-	fake.findResourceCheckContainerOnWorkerReturnsOnCall[i] = struct {
-		result1 dbng.CreatingContainer
-		result2 dbng.CreatedContainer
-		result3 error
-	}{result1, result2, result3}
-}
-
 func (fake *FakeTeam) CreateResourceCheckContainer(workerName string, resourceConfig *dbng.UsedResourceConfig) (dbng.CreatingContainer, error) {
 	fake.createResourceCheckContainerMutex.Lock()
-	ret, specificReturn := fake.createResourceCheckContainerReturnsOnCall[len(fake.createResourceCheckContainerArgsForCall)]
 	fake.createResourceCheckContainerArgsForCall = append(fake.createResourceCheckContainerArgsForCall, struct {
 		workerName     string
 		resourceConfig *dbng.UsedResourceConfig
@@ -700,9 +447,6 @@
 	if fake.CreateResourceCheckContainerStub != nil {
 		return fake.CreateResourceCheckContainerStub(workerName, resourceConfig)
 	}
-	if specificReturn {
-		return ret.result1, ret.result2
-	}
 	return fake.createResourceCheckContainerReturns.result1, fake.createResourceCheckContainerReturns.result2
 }
 
@@ -726,82 +470,8 @@
 	}{result1, result2}
 }
 
-<<<<<<< HEAD
-=======
-func (fake *FakeTeam) CreateResourceCheckContainerReturnsOnCall(i int, result1 dbng.CreatingContainer, result2 error) {
-	fake.CreateResourceCheckContainerStub = nil
-	if fake.createResourceCheckContainerReturnsOnCall == nil {
-		fake.createResourceCheckContainerReturnsOnCall = make(map[int]struct {
-			result1 dbng.CreatingContainer
-			result2 error
-		})
-	}
-	fake.createResourceCheckContainerReturnsOnCall[i] = struct {
-		result1 dbng.CreatingContainer
-		result2 error
-	}{result1, result2}
-}
-
-func (fake *FakeTeam) FindResourceGetContainerOnWorker(workerName string, resourceConfig *dbng.UsedResourceCache, stepName string) (dbng.CreatingContainer, dbng.CreatedContainer, error) {
-	fake.findResourceGetContainerOnWorkerMutex.Lock()
-	ret, specificReturn := fake.findResourceGetContainerOnWorkerReturnsOnCall[len(fake.findResourceGetContainerOnWorkerArgsForCall)]
-	fake.findResourceGetContainerOnWorkerArgsForCall = append(fake.findResourceGetContainerOnWorkerArgsForCall, struct {
-		workerName     string
-		resourceConfig *dbng.UsedResourceCache
-		stepName       string
-	}{workerName, resourceConfig, stepName})
-	fake.recordInvocation("FindResourceGetContainerOnWorker", []interface{}{workerName, resourceConfig, stepName})
-	fake.findResourceGetContainerOnWorkerMutex.Unlock()
-	if fake.FindResourceGetContainerOnWorkerStub != nil {
-		return fake.FindResourceGetContainerOnWorkerStub(workerName, resourceConfig, stepName)
-	}
-	if specificReturn {
-		return ret.result1, ret.result2, ret.result3
-	}
-	return fake.findResourceGetContainerOnWorkerReturns.result1, fake.findResourceGetContainerOnWorkerReturns.result2, fake.findResourceGetContainerOnWorkerReturns.result3
-}
-
-func (fake *FakeTeam) FindResourceGetContainerOnWorkerCallCount() int {
-	fake.findResourceGetContainerOnWorkerMutex.RLock()
-	defer fake.findResourceGetContainerOnWorkerMutex.RUnlock()
-	return len(fake.findResourceGetContainerOnWorkerArgsForCall)
-}
-
-func (fake *FakeTeam) FindResourceGetContainerOnWorkerArgsForCall(i int) (string, *dbng.UsedResourceCache, string) {
-	fake.findResourceGetContainerOnWorkerMutex.RLock()
-	defer fake.findResourceGetContainerOnWorkerMutex.RUnlock()
-	return fake.findResourceGetContainerOnWorkerArgsForCall[i].workerName, fake.findResourceGetContainerOnWorkerArgsForCall[i].resourceConfig, fake.findResourceGetContainerOnWorkerArgsForCall[i].stepName
-}
-
-func (fake *FakeTeam) FindResourceGetContainerOnWorkerReturns(result1 dbng.CreatingContainer, result2 dbng.CreatedContainer, result3 error) {
-	fake.FindResourceGetContainerOnWorkerStub = nil
-	fake.findResourceGetContainerOnWorkerReturns = struct {
-		result1 dbng.CreatingContainer
-		result2 dbng.CreatedContainer
-		result3 error
-	}{result1, result2, result3}
-}
-
-func (fake *FakeTeam) FindResourceGetContainerOnWorkerReturnsOnCall(i int, result1 dbng.CreatingContainer, result2 dbng.CreatedContainer, result3 error) {
-	fake.FindResourceGetContainerOnWorkerStub = nil
-	if fake.findResourceGetContainerOnWorkerReturnsOnCall == nil {
-		fake.findResourceGetContainerOnWorkerReturnsOnCall = make(map[int]struct {
-			result1 dbng.CreatingContainer
-			result2 dbng.CreatedContainer
-			result3 error
-		})
-	}
-	fake.findResourceGetContainerOnWorkerReturnsOnCall[i] = struct {
-		result1 dbng.CreatingContainer
-		result2 dbng.CreatedContainer
-		result3 error
-	}{result1, result2, result3}
-}
-
->>>>>>> 04d5341b
 func (fake *FakeTeam) CreateResourceGetContainer(workerName string, resourceConfig *dbng.UsedResourceCache, stepName string) (dbng.CreatingContainer, error) {
 	fake.createResourceGetContainerMutex.Lock()
-	ret, specificReturn := fake.createResourceGetContainerReturnsOnCall[len(fake.createResourceGetContainerArgsForCall)]
 	fake.createResourceGetContainerArgsForCall = append(fake.createResourceGetContainerArgsForCall, struct {
 		workerName     string
 		resourceConfig *dbng.UsedResourceCache
@@ -812,9 +482,6 @@
 	if fake.CreateResourceGetContainerStub != nil {
 		return fake.CreateResourceGetContainerStub(workerName, resourceConfig, stepName)
 	}
-	if specificReturn {
-		return ret.result1, ret.result2
-	}
 	return fake.createResourceGetContainerReturns.result1, fake.createResourceGetContainerReturns.result2
 }
 
@@ -838,23 +505,8 @@
 	}{result1, result2}
 }
 
-func (fake *FakeTeam) CreateResourceGetContainerReturnsOnCall(i int, result1 dbng.CreatingContainer, result2 error) {
-	fake.CreateResourceGetContainerStub = nil
-	if fake.createResourceGetContainerReturnsOnCall == nil {
-		fake.createResourceGetContainerReturnsOnCall = make(map[int]struct {
-			result1 dbng.CreatingContainer
-			result2 error
-		})
-	}
-	fake.createResourceGetContainerReturnsOnCall[i] = struct {
-		result1 dbng.CreatingContainer
-		result2 error
-	}{result1, result2}
-}
-
 func (fake *FakeTeam) FindWorkerForBuildContainer(buildID int, planID atc.PlanID) (dbng.Worker, bool, error) {
 	fake.findWorkerForBuildContainerMutex.Lock()
-	ret, specificReturn := fake.findWorkerForBuildContainerReturnsOnCall[len(fake.findWorkerForBuildContainerArgsForCall)]
 	fake.findWorkerForBuildContainerArgsForCall = append(fake.findWorkerForBuildContainerArgsForCall, struct {
 		buildID int
 		planID  atc.PlanID
@@ -864,9 +516,6 @@
 	if fake.FindWorkerForBuildContainerStub != nil {
 		return fake.FindWorkerForBuildContainerStub(buildID, planID)
 	}
-	if specificReturn {
-		return ret.result1, ret.result2, ret.result3
-	}
 	return fake.findWorkerForBuildContainerReturns.result1, fake.findWorkerForBuildContainerReturns.result2, fake.findWorkerForBuildContainerReturns.result3
 }
 
@@ -891,25 +540,8 @@
 	}{result1, result2, result3}
 }
 
-func (fake *FakeTeam) FindWorkerForBuildContainerReturnsOnCall(i int, result1 dbng.Worker, result2 bool, result3 error) {
-	fake.FindWorkerForBuildContainerStub = nil
-	if fake.findWorkerForBuildContainerReturnsOnCall == nil {
-		fake.findWorkerForBuildContainerReturnsOnCall = make(map[int]struct {
-			result1 dbng.Worker
-			result2 bool
-			result3 error
-		})
-	}
-	fake.findWorkerForBuildContainerReturnsOnCall[i] = struct {
-		result1 dbng.Worker
-		result2 bool
-		result3 error
-	}{result1, result2, result3}
-}
-
 func (fake *FakeTeam) FindBuildContainerOnWorker(workerName string, buildID int, planID atc.PlanID) (dbng.CreatingContainer, dbng.CreatedContainer, error) {
 	fake.findBuildContainerOnWorkerMutex.Lock()
-	ret, specificReturn := fake.findBuildContainerOnWorkerReturnsOnCall[len(fake.findBuildContainerOnWorkerArgsForCall)]
 	fake.findBuildContainerOnWorkerArgsForCall = append(fake.findBuildContainerOnWorkerArgsForCall, struct {
 		workerName string
 		buildID    int
@@ -920,9 +552,6 @@
 	if fake.FindBuildContainerOnWorkerStub != nil {
 		return fake.FindBuildContainerOnWorkerStub(workerName, buildID, planID)
 	}
-	if specificReturn {
-		return ret.result1, ret.result2, ret.result3
-	}
 	return fake.findBuildContainerOnWorkerReturns.result1, fake.findBuildContainerOnWorkerReturns.result2, fake.findBuildContainerOnWorkerReturns.result3
 }
 
@@ -947,25 +576,8 @@
 	}{result1, result2, result3}
 }
 
-func (fake *FakeTeam) FindBuildContainerOnWorkerReturnsOnCall(i int, result1 dbng.CreatingContainer, result2 dbng.CreatedContainer, result3 error) {
-	fake.FindBuildContainerOnWorkerStub = nil
-	if fake.findBuildContainerOnWorkerReturnsOnCall == nil {
-		fake.findBuildContainerOnWorkerReturnsOnCall = make(map[int]struct {
-			result1 dbng.CreatingContainer
-			result2 dbng.CreatedContainer
-			result3 error
-		})
-	}
-	fake.findBuildContainerOnWorkerReturnsOnCall[i] = struct {
-		result1 dbng.CreatingContainer
-		result2 dbng.CreatedContainer
-		result3 error
-	}{result1, result2, result3}
-}
-
 func (fake *FakeTeam) CreateBuildContainer(workerName string, buildID int, planID atc.PlanID, meta dbng.ContainerMetadata) (dbng.CreatingContainer, error) {
 	fake.createBuildContainerMutex.Lock()
-	ret, specificReturn := fake.createBuildContainerReturnsOnCall[len(fake.createBuildContainerArgsForCall)]
 	fake.createBuildContainerArgsForCall = append(fake.createBuildContainerArgsForCall, struct {
 		workerName string
 		buildID    int
@@ -977,9 +589,6 @@
 	if fake.CreateBuildContainerStub != nil {
 		return fake.CreateBuildContainerStub(workerName, buildID, planID, meta)
 	}
-	if specificReturn {
-		return ret.result1, ret.result2
-	}
 	return fake.createBuildContainerReturns.result1, fake.createBuildContainerReturns.result2
 }
 
@@ -998,20 +607,6 @@
 func (fake *FakeTeam) CreateBuildContainerReturns(result1 dbng.CreatingContainer, result2 error) {
 	fake.CreateBuildContainerStub = nil
 	fake.createBuildContainerReturns = struct {
-		result1 dbng.CreatingContainer
-		result2 error
-	}{result1, result2}
-}
-
-func (fake *FakeTeam) CreateBuildContainerReturnsOnCall(i int, result1 dbng.CreatingContainer, result2 error) {
-	fake.CreateBuildContainerStub = nil
-	if fake.createBuildContainerReturnsOnCall == nil {
-		fake.createBuildContainerReturnsOnCall = make(map[int]struct {
-			result1 dbng.CreatingContainer
-			result2 error
-		})
-	}
-	fake.createBuildContainerReturnsOnCall[i] = struct {
 		result1 dbng.CreatingContainer
 		result2 error
 	}{result1, result2}
@@ -1040,11 +635,6 @@
 	defer fake.findResourceCheckContainerOnWorkerMutex.RUnlock()
 	fake.createResourceCheckContainerMutex.RLock()
 	defer fake.createResourceCheckContainerMutex.RUnlock()
-<<<<<<< HEAD
-=======
-	fake.findResourceGetContainerOnWorkerMutex.RLock()
-	defer fake.findResourceGetContainerOnWorkerMutex.RUnlock()
->>>>>>> 04d5341b
 	fake.createResourceGetContainerMutex.RLock()
 	defer fake.createResourceGetContainerMutex.RUnlock()
 	fake.findWorkerForBuildContainerMutex.RLock()
